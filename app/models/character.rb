class Character < ActiveRecord::Base
  belongs_to :show
  belongs_to :actor

<<<<<<< HEAD
  def show_name
    show ? show.name : "Unknown"
  end

  def say_that_thing_you_say
    "#{self.name} always says: #{self.catchphrase}"
  end
=======
  def say_that_thing_you_say
    "#{self.name} always says: #{self.catchphrase}"
  end

  def show_name
    show ? show.name : "Unknown"
  end
>>>>>>> bba25e12
end<|MERGE_RESOLUTION|>--- conflicted
+++ resolved
@@ -2,7 +2,6 @@
   belongs_to :show
   belongs_to :actor
 
-<<<<<<< HEAD
   def show_name
     show ? show.name : "Unknown"
   end
@@ -10,13 +9,4 @@
   def say_that_thing_you_say
     "#{self.name} always says: #{self.catchphrase}"
   end
-=======
-  def say_that_thing_you_say
-    "#{self.name} always says: #{self.catchphrase}"
-  end
-
-  def show_name
-    show ? show.name : "Unknown"
-  end
->>>>>>> bba25e12
 end