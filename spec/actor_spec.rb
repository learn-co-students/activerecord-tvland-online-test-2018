--- conflicted
+++ resolved
@@ -1,7 +1,7 @@
 require_relative 'spec_helper'
 
 describe "Actor" do
-<<<<<<< HEAD
+
   let(:actor) {Actor.new}
   #TODO: implement the tests as described in the it blocks,
   #      and implement the class and migrations required to pass them
@@ -74,51 +74,5 @@
 
     khaleesi.reload
     expect(emilia.list_roles).to eq("Khaleesi - Game of Thrones")
-=======
-  let(:tom_hanks) do
-    Actor.create(first_name: "Tom", last_name: "Hanks")
-  end
-
-  it "has a first and last name" do
-    expect(Actor.find_by(first_name: tom_hanks.first_name).first_name).to eq("Tom")
-  end
-
-  it "has associated characters in an array" do
-    josh = Character.create(name: "Josh")
-    tom_hanks.characters << josh
-    expect(tom_hanks.characters).to include(Character.first)
-  end
-
-  it "can build its associated characters" do
-    tom_hanks.characters.build(name: "Forrest Gump").save
-    expect(tom_hanks.characters).to include(Character.find_by(name: "Forrest Gump"))
-  end
-
-  it "can build its associated shows through its characters" do
-    tom_hanks.characters.build(name: "The Guy Who Saved Private Ryan").
-      build_show(name: "Saving Private Ryan")
-    tom_hanks.save
-
-    expect(tom_hanks.shows.first.name).to eq("Saving Private Ryan")
-  end
-
-  it "can list its full name" do
-    expect(tom_hanks.full_name).to eq("Tom Hanks")
-  end
-
-  it "can list all of its shows and characters" do
-    tom_hanks.characters.build(name: "Josh").build_show(name: "Big")
-    tom_hanks.characters.build(name: "Forrest Gump").build_show(name: "Forrest Gump")
-    tom_hanks.characters.build(name: "Lost Dude Who Gets Forgotten").build_show(name: "Castaway")
-    tom_hanks.save
-
-    tom_roles = <<-ROLES
-Josh - Big
-Forrest Gump - Forrest Gump
-Lost Dude Who Gets Forgotten - Castaway
-    ROLES
-
-    expect(tom_hanks.list_roles).to eq(tom_roles)
->>>>>>> bba25e12
   end
 end