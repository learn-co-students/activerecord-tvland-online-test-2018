require_relative 'spec_helper'

describe Character do

<<<<<<< HEAD
  it "has data attributes" do
=======
  it "belongs to an actor" do
>>>>>>> cbf5f46a
    danny_pudi = Actor.create(first_name: "Danny", last_name: "Pudi")
    abed = Character.create(name:'Abed', actor_id: danny_pudi.id)
    expect(Character.find_by(:name => "Abed").actor).to eq(danny_pudi)
  end

  it "belongs to a show" do
    frasier = Show.new(:name => "Frasier")
    niles = Character.new(:name => "Niles Crane")
    niles.show = frasier
    niles.save
    #reload frasier show from db
    frasier.reload
    expect(frasier.characters).to include(niles)
    expect(niles.show).to eq(frasier)
  end

  it "has a catchphrase" do
    urkel = Character.new(:name => "Steve Urkel")
    urkel.catchphrase = "Did I do that?"
    urkel.save
    expect(Character.find_by(:id => urkel.id).catchphrase).to eq(urkel.catchphrase)

    #TODO: make a method in the model to say his name and catchphrase
    #remember the model is yours do do with as you please, you 
    #are free to add methods that perform actions on the model's data
    expect(urkel.say_that_thing_you_say).to eq("#{urkel.name} always says: #{urkel.catchphrase}")

  end

  it "can build its associated show" do
    # if we define that character belongs_to show, we can do things like this:
    jules_cobb = Character.new(:name => "Jules Cobb")
    jules_cobb.build_show(:name => "Cougar Town")
    expect(jules_cobb.show.name).to eq("Cougar Town")
  end

  it "can chain-build associations to which it belongs" do
    mal = Character.new(:name => "Malcolm Reynolds")
    # We can use the build_xxx method all the way up a chain, 
    # because each one returns an instance of that type of object
    mal.build_show(:name => "Firefly").build_network(:call_letters => "Fox")
    show = mal.show
    expect(show.name).to eq("Firefly")
    expect(show.network.call_letters).to eq("Fox")
  end

end<|MERGE_RESOLUTION|>--- conflicted
+++ resolved
@@ -2,11 +2,7 @@
 
 describe Character do
 
-<<<<<<< HEAD
-  it "has data attributes" do
-=======
   it "belongs to an actor" do
->>>>>>> cbf5f46a
     danny_pudi = Actor.create(first_name: "Danny", last_name: "Pudi")
     abed = Character.create(name:'Abed', actor_id: danny_pudi.id)
     expect(Character.find_by(:name => "Abed").actor).to eq(danny_pudi)
